import abc
import numpy as np
# from pyvacon.pyvacon_swig import EquityOptionQuoteTable
from rivapy import enums
from typing import List, Union, Tuple
from rivapy import _pyvacon_available
from rivapy.marketdata.curves import *

<<<<<<< HEAD
if _pyvacon_available:
    import pyvacon.finance.marketdata as _mkt_data
    InflationIndexForwardCurve = _mkt_data.InflationIndexForwardCurve
    SurvivalCurve = _mkt_data.SurvivalCurve
    DatedCurve = _mkt_data.DatedCurve
    DividendTable = _mkt_data.DividendTable
=======
import pyvacon.finance.marketdata as _mkt_data
import pyvacon.finance.utils as _utils
import pyvacon.finance.pricing as _pricing

from scipy.optimize import least_squares

InflationIndexForwardCurve = _mkt_data.InflationIndexForwardCurve
SurvivalCurve = _mkt_data.SurvivalCurve
DatedCurve = _mkt_data.DatedCurve
EquityOptionQuoteTable = _mkt_data.EquityOptionQuoteTable
# DividendTable = _mkt_data.DividendTable
>>>>>>> 602a4867

class DividendTable:
    def __init__(self, id: str,
                refdate: datetime, 
                ex_dates: List[datetime],
                pay_dates: List[datetime],
                div_yield: List[float],
                div_cash: List[float],
                tax_factors: List[float]):
        """[summary]

        Args:
            id (str): [description]
            refdate (datetime): [description]
            ex_dates (List[datetime]): [description]
            pay_dates (List[datetime]): [description]
            div_yield (List[float]): [description]
            div_cash (List[float]): [description]
            tax_factors (List[float]): [description]

        Yields:
            [type]: [description]
        """
        self.id = id
        self.refdate = refdate
        self.ex_dates = ex_dates
        self.pay_dates = pay_dates
        self.div_yield = div_yield
        self.div_cash = div_cash
        self.tax_factors = tax_factors
        self._pyvacon_obj = None

    def _get_pyvacon_obj(self):
        if self._pyvacon_obj is None:
            self._pyvacon_obj = _mkt_data.DividendTable(self.id, self.refdate, self.ex_dates, self.div_yield, self.div_cash, self.tax_factors, self.pay_dates)
        return self._pyvacon_obj

class _VolatilityParametrizationExpiry:
    def __init__(self, expiries: List[float], params_at_expiry: List[Tuple]):
        self.n_params = len(params_at_expiry[0])
        self.expiries = np.array(expiries)
        self._x = self._get_x(params_at_expiry)
    
    def get_params_at_expiry(self, expiry: int)->np.array:
        """Get parameters for given expiry.

        Args:
            expiry (int): Position in expiry list.

        Returns:
            np.array: Parameter Tuple for given expiry.
        """
        return self._x[self.n_params*expiry:self.n_params*(expiry+1)]
    
    def calc_implied_vol(self, ttm, strike):
        """Calculate implied volatility for given expiry and strike

        Args:
            ttm ([float]): Expiry.
            strike ([float]): Strike.

        Returns:
            [float]: Implied volatility.
        """
        i = np.searchsorted(self.expiries, ttm)
        if i == 0 or i == self.expiries.shape[0]:
            if i == self.expiries.shape[0]:
                i -= 1
            return np.sqrt(self._calc_implied_vol_at_expiry(self.get_params_at_expiry(i),ttm,strike)/ttm)
        w0 = self._calc_implied_vol_at_expiry(self.get_params_at_expiry(i-1),self.expiries[i-1],strike)
        w1 = self._calc_implied_vol_at_expiry(self.get_params_at_expiry(i),self.expiries[i],strike)
        #linear n total variance
        delta_t = self.expiries[i]-self.expiries[i-1]
        w = ((self.expiries[i]-ttm)*w0 + (ttm-self.expiries[i-1])*w1)/delta_t
        return np.sqrt(w/ttm)
    
    @abc.abstractmethod
    def _calc_implied_vol_at_expiry(self, params, ttm: float, strike: float):
        pass
    
    def _get_x(self, params)->np.array:
        x = np.empty(len(params)*self.n_params)
        j = 0
        for i in range(len(params)):
            for k in range(self.n_params):
                x[j] = params[i][k]
                j += 1
        return x
    
    def _set_param(self, x)->np.array:
        self._x = x
        
    def calibrate_params(self, quotes: pd.DataFrame,**kwargs):
        """Calibrate parameters to given implied volatility quotes.

        Args:
            quotes (pd.DataFrame): pd.DataFrame with columns EXPIRY as year fraction, STRIKE asm moneyness, BID_IV, ASK_IV.
        """
        def cost_function(x):
            self._set_param(x)
            quotes['VOLS'] = [self.calc_implied_vol(expiry,strike) for expiry, strike in zip(quotes['EXPIRY'],quotes['STRIKE'])]
            quotes['DIST_ASK']  = [max(vol-ask,0) for ask, vol in zip(quotes['ASK_IV'],quotes['VOLS'])]
            quotes['DIST_BID']  = [max(bid-vol,0) for bid, vol in zip(quotes['BID_IV'],quotes['VOLS'])]
            quotes['DIST_TOTAL'] = quotes['DIST_ASK']+quotes['DIST_BID']
            return np.copy(quotes['DIST_TOTAL'].values)
        
        if kwargs is None:
            kwargs = {'method':'lm'}
        result = least_squares(cost_function,self._x,**kwargs)
        
        return result.x
    
class VolatilityParametrizationFlat:
    def __init__(self,vol: float):
        """Flat volatility parametrization

        Args:
            vol (float): Constant volatility.
        """
        self.vol = vol
        self._pyvacon_obj = None
        
    def _get_pyvacon_obj(self):
        if self._pyvacon_obj is None:
            self._pyvacon_obj = _mkt_data.VolatilityParametrizationFlat(self.vol)  
        return self._pyvacon_obj
    
class VolatilityParametrizationTerm:
    def __init__(self, expiries: List[float], fwd_atm_vols: List[float]):
        """Term volatility parametrization

        Args:
            expiries (List[float]): List of expiries (sorted from nearest to farest).
            fwd_atm_vols (List[float]): List of at-the-money volatilities.
        """
        self.expiries = expiries
        self.fwd_atm_vols = fwd_atm_vols
        self._pyvacon_obj = None
        
    def _get_pyvacon_obj(self):
        if self._pyvacon_obj is None:
            self._pyvacon_obj = _mkt_data.VolatilityParametrizationTerm(self.expiries, self.fwd_atm_vols)  
        return self._pyvacon_obj

class   VolatilityParametrizationSVI(_VolatilityParametrizationExpiry):
    def __init__(self, expiries: List[float], svi_params: List[Tuple]):
        """Raw SVI parametrization (definition 3.1 in  https://papers.ssrn.com/sol3/papers.cfm?abstract_id=2033323)

        .. math::
            w(k) = a + b(\\rho (k-m) + \\sqrt{(k-m)^2+\\sigma^2 })
        
        Args:
            expiries (List[float]): List of expiries (sorted from nearest to farest).
            svi_params (List[Tuple]): List of SVI parameters (one Tuple for each expiry). Tuple in the order (a, b, rho, m, sigma).

        """
        super().__init__(expiries,svi_params)

    def _calc_implied_vol_at_expiry(self, params: List[float], ttm: float, k: float):
        return params[0] + params[1]*(params[2] * (np.log(k)-params[3])+np.sqrt((np.log(k)-params[3])**2+params[4]**2))

class VolatilityParametrizationSSVI:
    def __init__(self, expiries: List[float], fwd_atm_vols: List[float], rho: float, eta: float, gamma: float):
        """SSVI volatility parametrization
        https://papers.ssrn.com/sol3/papers.cfm?abstract_id=2033323

        Args:
            expiries (List[float]): List of expiries (sorted from nearest to farest).
            fwd_atm_vols (List[float]): List of at-the-money volatilities.
            rho (float): Responsible for the skewness of the volatility surface.
            eta (float): Responsible for the curvature.
            gamma (float): Responsible for the "rate of decay".

        """
        self.expiries = expiries
        # self.fwd_atm_vols = fwd_atm_vols
        # self.rho = rho
        # self.eta = eta
        # self.gamma = gamma
        self._pyvacon_obj = None
        
        self._x = self._get_x(fwd_atm_vols, rho, eta,gamma)
        self.n_fwd_atm_vols = len(fwd_atm_vols)

    def calc_implied_vol(self, ttm, strike):
        """Calculate implied volatility for given expiry and strike

        Args:
            ttm ([float]): Expiry.
            strike ([float]): Strike.

        Returns:
            [float]: Implied volatility.
        """
        return self._get_pyvacon_obj().calcImpliedVol(ttm, strike)

    def _get_pyvacon_obj(self):
        if self._pyvacon_obj is None:
            # self._pyvacon_obj = _mkt_data.VolatilityParametrizationSSVI(self.expiries, self.fwd_atm_vols, self.rho, self.eta, self.gamma) 
            self._pyvacon_obj = _mkt_data.VolatilityParametrizationSSVI(self.expiries, self._x[:self.n_fwd_atm_vols], self._x[-3], self._x[-2], self._x[-1])   
        return self._pyvacon_obj
    
    def _get_x(self, fwd_atm_vols, rho, eta, gamma)->np.array:
        x = np.empty(len(fwd_atm_vols)+3)
        j = 0
        for i in range(len(fwd_atm_vols)):
            x[i] = fwd_atm_vols[i]
        x[i+1] = rho
        x[i+2] = eta
        x[i+3] = gamma
        
        return x
    
    def _set_param(self, x)->np.array:
        self._x = x
        self._pyvacon_obj = None
        
    def get_rho(self):
        return self._x[-3]
    
    def get_eta(self):
        return self._x[-2]
    
    def get_gamma(self):
        return self._x[-1]
    
    def get_fwd_atm_vols(self):
        return self._x[:self.n_fwd_atm_vols]

class VolatilityParametrizationSABR(_VolatilityParametrizationExpiry):
    def __init__(self, expiries: List[float], sabr_params: List[Tuple]):
        """SABR parametrization
        https://bsic.it/sabr-stochastic-volatility-model-volatility-smile/

        The SABR model assumes that the forward rate and the instantaneous volatility are driven by two correlated Brownian motions:

        .. math::                
            df_t = \\alpha_t f_t^\\beta dW_t^1
        .. math::
            d\\alpha_t = \\nu\\alpha_t dW_t^2
        .. math::
            E\\bigl[dW_t^1 dW_T^2\\bigr] = \\rho dt

        The expression that the implied volatility must satisfy is 
        
        .. math::
            \\sigma_B(K,f) = \\frac{\\alpha\\biggl\{1+\\biggl[\\frac {(1-\\beta)^2}{24}\\frac {\\alpha^2}{(fK)^{1-\\beta}}+\\frac {1}{4}\\frac {\\rho\\beta\\nu\\alpha}{(FK)^{(1-\\beta)/2}}+\\frac {2-3\\rho^2}{24}\\nu^2\\biggr ]T\\biggr \\}}{(fK)^{(1-\\beta)/2}\\biggl[1+\\frac {(1-\\beta)^2}{24}{ln}^2\\frac {f}{K}+\\frac {(1-\\beta)^4}{1920}{ln}^4\\frac {f}{K}\\biggr]} \\frac {z}{\\chi(z)}
              
        .. math::
            z = \\frac {\\nu }{\\alpha }(fK)^{(1-\\beta )/2} ln \\frac {f}{K}

        .. math::
            \\chi(z) = ln \\bigl[ \\frac {\\sqrt{1-2 \\rho z+z^2}+z-\\rho }{1- \\rho} \\bigr]

        When :math:`f = K` (for ATM options), the above formula for implied volatility simplifies to:

        .. math::
            \\sigma_{ATM} = \\sigma_B(f,f)=\\frac{\\alpha\\biggl\{1+\\biggl[\\frac{(1-\\beta)^2}{24}\\frac{\\alpha^2}{f^{2-2\\beta}}+\\frac{1}{4}\\frac{\\rho\\beta\\nu\\alpha}{f^{1-\\beta}}\\frac{2-3\\rho^2}{24}\\nu^2\\biggr]T\\biggr\}}{f^{1-\\beta}}

        where
                
        > :math:`\\alpha` is the instantaneous vol;
            
        > :math:`\\nu` is the vol of vol;
        
        > :math:`\\rho` is the correlation between the Brownian motions driving the forward rate and the instantaneous vol;
        
        > :math:`\\beta` is the CEV component for forward rate (determines shape of forward rates, leverage effect and backbond of ATM vol).

        Args:
            expiries (List[float]): List of expiries (sorted from nearest to farest).
            sabr_params (List[Tuple]): List of SABR parameters (one Tuple for each expiry). Tuple in the order (alpha, nu, beta, rho).
        """

        super().__init__(expiries,sabr_params)
    
    
    def _calc_implied_vol_at_expiry(self, params: List[float], ttm: float, strike: float):
        K = strike
        alpha = params[0] 
        nu = params[1] 
        beta = params[2] 
        rho = params[3] 
        f = 1
        
        zeta = nu/alpha*(f*K)**((1-beta)/2)*np.log(f/K)
        chi_zeta = np.log((np.sqrt(1-2*rho*zeta+zeta**2)+zeta-rho)/(1-rho))
        
        if f == K:
            sigma = alpha*(1+((1-beta)**2/24*alpha**2/f**(2-2*beta)+1/4*rho*beta*nu*alpha/f**(1-beta)+(2-3*rho**2)/24*nu**2)*ttm)/f**(1-beta)

        else:
            sigma = alpha*(1+((1-beta)**2/24*alpha**2/(f*K)**(1-beta)+1/4*rho*beta*nu*alpha/(f*K)**((1-beta)/2)+(2-3*rho**2)/24*nu**2)*ttm)/(f*K)**((1-beta)/2)*(1+(1-beta)**2/24*np.log(f/K)**2+(1-beta)**4/1920*np.log(f/K)**4)*zeta/chi_zeta

        return sigma**2
            
class VolatilityGridParametrization:
    def __init__(self, expiries: np.array, strikes: np.ndarray, vols: np.ndarray):
        """Grid parametrization
        This parametrization stores a set of strike-vol grids for a given list of expiries and computes a volatility by
        - search for the neighboring expiries
        - apply a splien interpolation in each expiry to get the respective volatility
        - apply a linear interpolation (in total variance)

        Args:
            expiries (np.array): An array of the expiries.
            strikes (np.ndarray): 
            vols (np.ndarray): Two dimensional array of volatilities where each row i contains the values for expiry i
        """
        self.expiries = expiries
        if len(strikes.shape)==1:
            strikes = [strikes]*expiries.shape[0]
        self.strikes = strikes
        self.vols = vols
        self._pyvacon_obj = None

    def calc_implied_vol(self, ttm: float, strike:float):
        """Calculate implied volatility for given expiry and strike

        Args:
            ttm ([float]): Expiry.
            strike ([float]): Strike.

        Returns:
            [float]: Implied volatility.
        """
        return self._get_pyvacon_obj().calcImpliedVol(ttm, strike)

    def _get_pyvacon_obj(self):
        if self._pyvacon_obj is None:
            vol_params = []
            self._pyvacon_obj = _mkt_data.VolatilityParametrizationTimeSlice(self.expiries, self.strikes, self.vols)  
        return self._pyvacon_obj
    
class VolatilitySurface:
    @staticmethod
    def load(filename:str):
        return _mkt_data.VolatilitySurface.load(filename)
    
    @staticmethod
    def _create_param_pyvacon_obj(vol_param):
        if hasattr(vol_param, '_get_pyvacon_obj'):
            return vol_param._get_pyvacon_obj()
        if hasattr(vol_param, 'expiries'):
            expiries = vol_param.expiries
        else:
            expiries = np.linspace(0.0, 4.0, 13, endpoint=True)
        strikes = np.linspace(0.4, 1.6, num=100)
        vols = np.empty((expiries.size, strikes.size))
        for i in range(expiries.size):
            for j in range(strikes.size):
                vols[i,j] = vol_param.calc_implied_vol(expiries[i], strikes[j])
        return VolatilityGridParametrization(expiries, strikes, vols)._get_pyvacon_obj()

    def __init__(self, id: str, refdate: datetime, forward_curve, daycounter, vol_param):
        """Volatility surface

        Args:
            id (str): Identifier (name) of the volatility surface.
            refdate (datetime): Valuation date.
            forward_curve (rivapy.market_data.EquityForwardCurve): Forward curve.
            daycounter (enums.DayCounterType): [description]
            vol_param ([VolatilityParametrizationFlat,VolatilityParametrizationTerm,VolatilityParametrizationSSVI]): Volatility parametrization.
        """
        self.id = id
        self.refdate = refdate
        self.forward_curve = forward_curve
        self.daycounter = daycounter
        self.vol_param = vol_param
        self._pyvacon_obj = None  
           
    def _get_pyvacon_obj(self, fwd_curve=None):
        if self._pyvacon_obj is None:
            if fwd_curve is None:
                fwd_curve = self.forward_curve
            try:
                _py_fwd_curve = fwd_curve._get_pyvacon_obj()
            except:
                _py_fwd_curve = fwd_curve
            self._pyvacon_obj = _mkt_data.VolatilitySurface(self.id, self.refdate,
                _py_fwd_curve,self.daycounter.name, 
                VolatilitySurface._create_param_pyvacon_obj(self.vol_param))
        return self._pyvacon_obj
    
    def calc_implied_vol(self,  expiry: datetime, strike: float, refdate: datetime = None, forward_curve=None)->float:
        """Calculate implied volatility

        Args:
            refdate (datetime): Valuation date.
            expiry (datetime): Expiration date.
            strike (float): Strike price.

        Raises:
            Exception: [description]

        Returns:
            float: Implied volatility.
        """
        # convert strike into x_strike 
        if refdate is None:
            refdate = self.forward_curve.refdate
        if forward_curve is None and self.forward_curve is None:
            raise Exception('Please specify a forward curve')
        vol = self._get_pyvacon_obj()
        if forward_curve is None:
            forward_curve = self.forward_curve
        elif self.forward_curve is not None:
            vol = _mkt_data.VolatilitySurface.createVolatilitySurfaceShiftedFwd(vol, forward_curve._get_pyvacon_obj())
        forward_curve_obj = forward_curve._get_pyvacon_obj() 
        x_strike = _utils.computeXStrike(strike, forward_curve_obj.value(refdate, expiry), forward_curve_obj.discountedFutureCashDivs(refdate, expiry))
        if x_strike < 0:
            raise Exception(f'The given strike value seems implausible compared to the discounted future cash dividends\
                ({forward_curve_obj.discountedFutureCashDivs(refdate, expiry)}).')
        return vol.calcImpliedVol(refdate, expiry, x_strike)
      
    @staticmethod        
    def set_stickyness(vol_stickyness: enums.VolatilityStickyness):
        if vol_stickyness is enums.VolatilityStickyness.StickyXStrike:
            _pricing.GlobalSettings.setVolatilitySurfaceFwdStickyness(_pricing.VolatilitySurfaceFwdStickyness.Type.StickyXStrike)
        elif vol_stickyness is enums.VolatilityStickyness.StickyStrike:
            _pricing.GlobalSettings.setVolatilitySurfaceFwdStickyness(vol_stickyness)
        elif vol_stickyness is enums.VolatilityStickyness.StickyFwdMoneyness:
            _pricing.GlobalSettings.setVolatilitySurfaceFwdStickyness(_pricing.VolatilitySurfaceFwdStickyness.Type.StickyFwdMoneyness)
        elif vol_stickyness is enums.VolatilityStickyness.NONE:
            _pricing.GlobalSettings.setVolatilitySurfaceFwdStickyness(_pricing.VolatilitySurfaceFwdStickyness.Type.NONE)
        else:
            raise Exception ('Error')

if __name__=='__main__':
    svi = VolatilityParametrizationSVI(expiries=np.array([1.0/365.0, 1.0]), svi_params=[
        (0.0001, 0.1, -0.5, 0.0, 0.0001),
        (0.2, 0.1, -0.5, 0.0, 0.4),
    ])
    expiry = 1.0/365.0
    x_strike = 1.0
    svi.calc_implied_vol(expiry, x_strike)<|MERGE_RESOLUTION|>--- conflicted
+++ resolved
@@ -4,28 +4,18 @@
 from rivapy import enums
 from typing import List, Union, Tuple
 from rivapy import _pyvacon_available
+from scipy.optimize import least_squares
 from rivapy.marketdata.curves import *
 
-<<<<<<< HEAD
+
 if _pyvacon_available:
     import pyvacon.finance.marketdata as _mkt_data
     InflationIndexForwardCurve = _mkt_data.InflationIndexForwardCurve
     SurvivalCurve = _mkt_data.SurvivalCurve
     DatedCurve = _mkt_data.DatedCurve
-    DividendTable = _mkt_data.DividendTable
-=======
-import pyvacon.finance.marketdata as _mkt_data
-import pyvacon.finance.utils as _utils
-import pyvacon.finance.pricing as _pricing
-
-from scipy.optimize import least_squares
-
-InflationIndexForwardCurve = _mkt_data.InflationIndexForwardCurve
-SurvivalCurve = _mkt_data.SurvivalCurve
-DatedCurve = _mkt_data.DatedCurve
-EquityOptionQuoteTable = _mkt_data.EquityOptionQuoteTable
-# DividendTable = _mkt_data.DividendTable
->>>>>>> 602a4867
+    EquityOptionQuoteTable = _mkt_data.EquityOptionQuoteTable
+    #DividendTable = _mkt_data.DividendTable
+
 
 class DividendTable:
     def __init__(self, id: str,
