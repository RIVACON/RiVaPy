--- conflicted
+++ resolved
@@ -346,15 +346,9 @@
     
 class VolatilitySurface:
     @staticmethod
-<<<<<<< HEAD
-    def load(filename:str): 
-        return _mkt_data.VolatilitySurface.load(filename)
-        
-=======
     def load(filename:str):
         return _mkt_data.VolatilitySurface.load(filename)
     
->>>>>>> 613a7402
     @staticmethod
     def _create_param_pyvacon_obj(vol_param):
         if hasattr(vol_param, '_get_pyvacon_obj'):
