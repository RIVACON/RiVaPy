{
 "cells": [
  {
   "cell_type": "markdown",
   "metadata": {},
   "source": [
    "# Ensemble forecast ECMWF"
   ]
  },
  {
   "cell_type": "markdown",
   "metadata": {},
   "source": [
    "**Necessary installations**\n",
    "\n",
    "conda install -c conda-forge cfgrib\n",
    "\n",
    "conda install -c conda-forge eccodes\n",
    "\n",
    "python -m eccodes selfcheck\n",
    "\n",
    "pip install cfgrib\n",
    "\n",
    "pip install xarray>=0.10.9\n",
    "\n",
    "pip install ecmwf-opendata\n",
    "\n",
    "pip install ecmwf-data ecmwf-opendata magpye"
   ]
  },
  {
   "cell_type": "code",
   "execution_count": 1,
   "metadata": {},
   "outputs": [
    {
     "name": "stderr",
     "output_type": "stream",
     "text": [
      "/home/doeltz/anaconda3/envs/wind/lib/python3.11/site-packages/gribapi/__init__.py:23: UserWarning: ecCodes 2.31.0 or higher is recommended. You are running version 2.30.0\n",
      "  warnings.warn(\n"
     ]
    }
   ],
   "source": [
    "import ecmwf.data as ecdata\n",
    "from magpye import GeoMap\n",
    "from ecmwf.opendata import Client"
   ]
  },
  {
   "cell_type": "code",
   "execution_count": 2,
   "metadata": {},
   "outputs": [
    {
<<<<<<< HEAD
     "name": "stderr",
     "output_type": "stream",
     "text": [
      "                                                                                                                 \r"
     ]
    },
    {
     "name": "stdout",
     "output_type": "stream",
     "text": [
      "Download complete: 20231225 0\n"
     ]
    },
    {
     "name": "stderr",
     "output_type": "stream",
     "text": [
      "                                                                                                                 \r"
     ]
    },
    {
     "name": "stdout",
     "output_type": "stream",
     "text": [
      "Download complete: 20231225 6\n"
     ]
    },
    {
     "name": "stderr",
     "output_type": "stream",
     "text": [
      "                                                                                                                 \r"
     ]
    },
    {
     "name": "stdout",
     "output_type": "stream",
     "text": [
      "Download complete: 20231225 12\n"
     ]
    },
    {
     "name": "stderr",
     "output_type": "stream",
     "text": [
      "                                                                                                                 \r"
     ]
    },
    {
     "name": "stdout",
     "output_type": "stream",
     "text": [
      "Download complete: 20231225 18\n"
     ]
    },
    {
     "name": "stderr",
     "output_type": "stream",
     "text": [
      "                                                                                                                 \r"
     ]
    },
    {
     "name": "stdout",
     "output_type": "stream",
     "text": [
      "Download complete: 20231226 0\n"
     ]
    },
    {
     "name": "stderr",
     "output_type": "stream",
     "text": [
      "                                                                                                                 \r"
     ]
    },
    {
     "name": "stdout",
     "output_type": "stream",
     "text": [
      "Download complete: 20231226 6\n"
     ]
    },
    {
     "name": "stderr",
     "output_type": "stream",
     "text": [
      "                                                                                                                 \r"
     ]
    },
    {
     "name": "stdout",
     "output_type": "stream",
     "text": [
      "Download complete: 20231226 12\n"
     ]
    },
    {
     "name": "stderr",
     "output_type": "stream",
     "text": [
      "                                                                                                                 \r"
     ]
    },
    {
     "name": "stdout",
     "output_type": "stream",
     "text": [
      "Download complete: 20231226 18\n"
     ]
    },
    {
     "name": "stderr",
     "output_type": "stream",
     "text": [
      "                                                                                                                 \r"
     ]
    },
    {
     "name": "stdout",
     "output_type": "stream",
     "text": [
      "Download complete: 20231227 0\n"
     ]
    },
    {
     "name": "stderr",
     "output_type": "stream",
     "text": [
      "                                                                                                                 \r"
     ]
    },
    {
     "name": "stdout",
     "output_type": "stream",
     "text": [
      "Download complete: 20231227 6\n"
     ]
    },
    {
     "name": "stderr",
     "output_type": "stream",
     "text": [
      "                                                                                                                 \r"
     ]
    },
    {
     "name": "stdout",
     "output_type": "stream",
     "text": [
      "Download complete: 20231227 12\n"
     ]
    },
    {
     "name": "stderr",
     "output_type": "stream",
     "text": [
      "                                                                                                                 \r"
     ]
    },
    {
     "name": "stdout",
     "output_type": "stream",
     "text": [
      "Download complete: 20231227 18\n",
      "Not available: 20231228 0\n",
      "Not available: 20231228 6\n",
=======
     "name": "stdout",
     "output_type": "stream",
     "text": [
      "Already downloaded: 20231225 0\n",
      "Already downloaded: 20231225 6\n",
      "Already downloaded: 20231225 12\n",
      "Already downloaded: 20231225 18\n",
      "Already downloaded: 20231226 0\n",
      "Already downloaded: 20231226 6\n",
      "Already downloaded: 20231226 12\n",
      "Already downloaded: 20231226 18\n",
      "Already downloaded: 20231227 0\n",
      "Already downloaded: 20231227 6\n",
      "Already downloaded: 20231227 12\n",
      "Already downloaded: 20231227 18\n",
      "Already downloaded: 20231228 0\n",
      "Already downloaded: 20231228 6\n",
>>>>>>> 516ac839
      "Not available: 20231228 12\n",
      "Not available: 20231228 18\n"
     ]
    }
   ],
   "source": [
    "import datetime as dt\n",
    "import os.path\n",
    "\n",
    "for date in [-3, -2, -1, 0]:\n",
    "    for time in [0, 6, 12, 18]:\n",
    "\n",
    "        forecast_date = (dt.datetime.now()+dt.timedelta(days=date)).strftime(\"%Y%m%d\")\n",
    "        target = '/home/cf/data/weather/forecasts/'+str(forecast_date)+'_'+str(time)+'h_data.grib2' #TODO adapt to correct directory\n",
    "\n",
    "        if os.path.exists(target):\n",
    "            print('Already downloaded:', forecast_date, time)\n",
    "        else:\n",
    "            try:\n",
    "                client = Client(source=\"ecmwf\")\n",
    "                client.retrieve(date=date, time=time, \n",
    "                                stream=\"enfo\", type=['cf','pf'], \n",
    "                                param=['10u', '10v', 'u', 'v'], \n",
    "                                levelist=[850, 925, 1000],\n",
    "                                step=[0,3,6,9,12,15,18,21,24,27,30,33,36,39,42,45,48,51,54,57,60,63,66,69,72,75,78,81,84,87,90],\n",
    "                                target=target)\n",
    "                print('Download complete:', forecast_date, time)\n",
    "            except:\n",
    "                print('Not available:', forecast_date, time)"
   ]
  }
 ],
 "metadata": {
  "kernelspec": {
   "display_name": "Python 3 (ipykernel)",
   "language": "python",
   "name": "python3"
  },
  "language_info": {
   "codemirror_mode": {
    "name": "ipython",
    "version": 3
   },
   "file_extension": ".py",
   "mimetype": "text/x-python",
   "name": "python",
   "nbconvert_exporter": "python",
   "pygments_lexer": "ipython3",
   "version": "3.11.5"
  }
 },
 "nbformat": 4,
 "nbformat_minor": 4
}<|MERGE_RESOLUTION|>--- conflicted
+++ resolved
@@ -54,175 +54,6 @@
    "metadata": {},
    "outputs": [
     {
-<<<<<<< HEAD
-     "name": "stderr",
-     "output_type": "stream",
-     "text": [
-      "                                                                                                                 \r"
-     ]
-    },
-    {
-     "name": "stdout",
-     "output_type": "stream",
-     "text": [
-      "Download complete: 20231225 0\n"
-     ]
-    },
-    {
-     "name": "stderr",
-     "output_type": "stream",
-     "text": [
-      "                                                                                                                 \r"
-     ]
-    },
-    {
-     "name": "stdout",
-     "output_type": "stream",
-     "text": [
-      "Download complete: 20231225 6\n"
-     ]
-    },
-    {
-     "name": "stderr",
-     "output_type": "stream",
-     "text": [
-      "                                                                                                                 \r"
-     ]
-    },
-    {
-     "name": "stdout",
-     "output_type": "stream",
-     "text": [
-      "Download complete: 20231225 12\n"
-     ]
-    },
-    {
-     "name": "stderr",
-     "output_type": "stream",
-     "text": [
-      "                                                                                                                 \r"
-     ]
-    },
-    {
-     "name": "stdout",
-     "output_type": "stream",
-     "text": [
-      "Download complete: 20231225 18\n"
-     ]
-    },
-    {
-     "name": "stderr",
-     "output_type": "stream",
-     "text": [
-      "                                                                                                                 \r"
-     ]
-    },
-    {
-     "name": "stdout",
-     "output_type": "stream",
-     "text": [
-      "Download complete: 20231226 0\n"
-     ]
-    },
-    {
-     "name": "stderr",
-     "output_type": "stream",
-     "text": [
-      "                                                                                                                 \r"
-     ]
-    },
-    {
-     "name": "stdout",
-     "output_type": "stream",
-     "text": [
-      "Download complete: 20231226 6\n"
-     ]
-    },
-    {
-     "name": "stderr",
-     "output_type": "stream",
-     "text": [
-      "                                                                                                                 \r"
-     ]
-    },
-    {
-     "name": "stdout",
-     "output_type": "stream",
-     "text": [
-      "Download complete: 20231226 12\n"
-     ]
-    },
-    {
-     "name": "stderr",
-     "output_type": "stream",
-     "text": [
-      "                                                                                                                 \r"
-     ]
-    },
-    {
-     "name": "stdout",
-     "output_type": "stream",
-     "text": [
-      "Download complete: 20231226 18\n"
-     ]
-    },
-    {
-     "name": "stderr",
-     "output_type": "stream",
-     "text": [
-      "                                                                                                                 \r"
-     ]
-    },
-    {
-     "name": "stdout",
-     "output_type": "stream",
-     "text": [
-      "Download complete: 20231227 0\n"
-     ]
-    },
-    {
-     "name": "stderr",
-     "output_type": "stream",
-     "text": [
-      "                                                                                                                 \r"
-     ]
-    },
-    {
-     "name": "stdout",
-     "output_type": "stream",
-     "text": [
-      "Download complete: 20231227 6\n"
-     ]
-    },
-    {
-     "name": "stderr",
-     "output_type": "stream",
-     "text": [
-      "                                                                                                                 \r"
-     ]
-    },
-    {
-     "name": "stdout",
-     "output_type": "stream",
-     "text": [
-      "Download complete: 20231227 12\n"
-     ]
-    },
-    {
-     "name": "stderr",
-     "output_type": "stream",
-     "text": [
-      "                                                                                                                 \r"
-     ]
-    },
-    {
-     "name": "stdout",
-     "output_type": "stream",
-     "text": [
-      "Download complete: 20231227 18\n",
-      "Not available: 20231228 0\n",
-      "Not available: 20231228 6\n",
-=======
      "name": "stdout",
      "output_type": "stream",
      "text": [
@@ -240,7 +71,6 @@
       "Already downloaded: 20231227 18\n",
       "Already downloaded: 20231228 0\n",
       "Already downloaded: 20231228 6\n",
->>>>>>> 516ac839
       "Not available: 20231228 12\n",
       "Not available: 20231228 18\n"
      ]
