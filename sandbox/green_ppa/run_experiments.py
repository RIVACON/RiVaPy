--- conflicted
+++ resolved
@@ -67,7 +67,6 @@
                                 fixed_price=strike,
                                 max_capacity = max_capacity, 
                                 id='dummy')
-<<<<<<< HEAD
     for x_volatility in [0.8]:#[0.8] 
         for vol_wind_onshore in [3.0]:#[1.0,2.0,3.0,4.0]: #
             wind_onshore = WindPowerForecastModel(region='Onshore', speed_of_mean_reversion=0.1, volatility=vol_wind_onshore)
@@ -115,32 +114,4 @@
                                                     decay_rate=0.2, 
                                                     seed=seed, 
                                                     loss=loss#'exponential_utility' #'mean_variance'
-                            )
-=======
-    for loss in ['exponential_utility']:        #'exponential_utility', mean_variance
-        for regularization in reg[loss]:#  [0.0, 0.1, 0.2, 0.5]:
-            for seed in [42]:
-                for power_fwd_price in [1.0]:#, 0.8, 1.2]: 
-                    pricing_results = repo.run(val_date, 
-                                            spec, model,
-                                            rerun=False, 
-                                            initial_forecasts={'Onshore': [0.8],
-                                                            'Offshore': [0.6]},
-                                            power_fwd_prices=[power_fwd_price],
-                                            forecast_hours=[10,14,18],#[8, 10, 12, 14, 16, 18, 20],
-                                            additional_states=[],#['Offshore'],
-                                            depth=3, 
-                                            nb_neurons=32, 
-                                            n_sims=200_000, 
-                                            regularization=regularization,
-                                            epochs=10,#400, #FS 
-                                            verbose=1,
-                                            tensorboard_logdir = 'logs/' + dt.datetime.now().strftime("%Y%m%dT%H%M%S"), 
-                                            initial_lr=1e-5,
-                                            decay_steps=4_000,
-                                            batch_size=2000, 
-                                            decay_rate=0.2, 
-                                            seed=seed, 
-                                            loss=loss
-                    )
->>>>>>> 0fd81424
+                            )